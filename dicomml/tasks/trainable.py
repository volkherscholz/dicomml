--- conflicted
+++ resolved
@@ -168,28 +168,19 @@
 
     def setup_training(self,
                        loss_function: Tuple[str, dict],
-                       normalize_layer: Tuple[str, dict],
                        eval_metrics: Dict[str, dict],
                        model_class: str,
                        optimizer_class: str,
-<<<<<<< HEAD
+                       model_config: dict = dict(),
                        prediction_target: str = 'class',
-=======
-                       model_config: dict = dict(),
-                       binaries_predictions: bool = True,
->>>>>>> 01a012d2
                        treshold_value: float = 0.5,
                        **kwargs):
         # setup metrics
         _class, _config = loss_function
         self.loss = dicomml_resolve(_class, prefix='torch')(**_config)
-        # the normalization layer transforms logits to probabilities
-        _class, _config = normalize_layer
-        self.normalizer = dicomml_resolve(_class, prefix='torch')(**_config)        
         self.eval_metrics = {
             key: partial(dicomml_resolve(key, prefix='sklearn.metrics'), **cfg)
             for key, cfg in eval_metrics.items()}
-        self.treshold_value = treshold_value
         # setup model
         self.model = dicomml_resolve(model_class)(**{
             **model_config,
@@ -222,26 +213,18 @@
         logits = self.model(images)
         # zero gradients
         self.optimizer.zero_grad()
-<<<<<<< HEAD
         # forward + backward + optimize
         logits = self.model(images)
         loss_value = self.loss(logits, truth)
         loss_value.backward()
         self.optimizer.step()
         return loss_value.detach().item()
-=======
-        loss_value = self.loss(logits, truth)
-        loss_value.backward()
-        self.optimizer.step()
-        return loss_value.item()
->>>>>>> 01a012d2
 
     def eval_step(self,
                   images: torch.Tensor,
                   truth: torch.Tensor) -> Dict[str, float]:
         with torch.no_grad():
             images_dev, truth_dev = \
-<<<<<<< HEAD
                 images.to(self.device), truth.to(self.device)
             logits = self.model(images_dev)
             loss_value = self.loss(logits, truth_dev)
@@ -253,28 +236,6 @@
             **{name: metric(
                 truth.cpu().numpy().reshape(-1),
                 predictions.reshape(-1))
-=======
-                images.to(self.device), truth.long().to(self.device)
-            logits = self.model(images_dev)
-            loss_value = self.loss(logits, truth_dev)
-            probabilities = self.normalizer(logits).cpu().numpy()
-            truth_np = truth.cpu().numpy()
-            # numpy arrays
-
-            loss_value_np = loss_value.cpu().numpy()
-            truth_np = truth.cpu().numpy()
-            predictions_np = predictions.cpu().numpy()
-        if self.binaries_predictions:
-            probabilities = probabilities
-            
-            np.where(
-                predictions_np > self.treshold_value, 1, 0)
-            truth_np = np.where(
-                truth_np > self.treshold_value, 1, 0)
-        return {
-            'validation_loss': loss_value.item(),
-            **{name: metric(truth_np.reshape(-1), predictions_np.reshape(-1))
->>>>>>> 01a012d2
                for name, metric in self.eval_metrics.items()}}
 
     def get_variables(self) -> dict:
